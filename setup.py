from setuptools import find_packages, setup


def readme():
    with open("README.md", "r") as f:
        return f.read()


setup(
    name="zookeeper",
    version="1.3.2",
    author="Plumerai",
    author_email="opensource@plumerai.com",
    description="A small library for managing deep learning models, hyper-parameters and datasets",
    long_description=readme(),
    long_description_content_type="text/markdown",
    url="https://github.com/larq/zookeeper",
    packages=find_packages(),
    license="Apache 2.0",
    python_requires=">=3.6",
    install_requires=[
<<<<<<< HEAD
        "click>=7.0,<8.2.0",
        "tensorflow-datasets>=1.3.0,<4.6.0",
=======
        "click>=7.0,<8.1.0",
        "tensorflow-datasets>=1.3.0,<4.7.0",
>>>>>>> c4ef085c
        "typeguard>=2.5.1,<2.14.0",
        "importlib-metadata ~= 2.0 ; python_version<'3.8'",
    ],
    extras_require={
        "tensorflow": ["tensorflow>=1.14.0"],
        "tensorflow_gpu": ["tensorflow-gpu>=1.14.0"],
        "test": [
            "black==22.6.0",
            "docformatter==1.4",
            "flake8==4.0.1",
            "isort==5.10.1",
            "pytest==7.0.1",
            "pytest-cov==3.0.0",
            "pytype>=2022.01.05",
        ],
    },
    classifiers=[
        "Development Status :: 3 - Alpha",
        "Intended Audience :: Developers",
        "Intended Audience :: Education",
        "Intended Audience :: Science/Research",
        "License :: OSI Approved :: Apache Software License",
        "Programming Language :: Python :: 3",
        "Programming Language :: Python :: 3 :: Only",
        "Programming Language :: Python :: 3.6",
        "Programming Language :: Python :: 3.7",
        "Topic :: Scientific/Engineering",
        "Topic :: Scientific/Engineering :: Mathematics",
        "Topic :: Scientific/Engineering :: Artificial Intelligence",
        "Topic :: Software Development",
    ],
)<|MERGE_RESOLUTION|>--- conflicted
+++ resolved
@@ -19,13 +19,8 @@
     license="Apache 2.0",
     python_requires=">=3.6",
     install_requires=[
-<<<<<<< HEAD
         "click>=7.0,<8.2.0",
-        "tensorflow-datasets>=1.3.0,<4.6.0",
-=======
-        "click>=7.0,<8.1.0",
         "tensorflow-datasets>=1.3.0,<4.7.0",
->>>>>>> c4ef085c
         "typeguard>=2.5.1,<2.14.0",
         "importlib-metadata ~= 2.0 ; python_version<'3.8'",
     ],
