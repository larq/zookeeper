--- conflicted
+++ resolved
@@ -277,8 +277,6 @@
 
 def _wrap_configure(component_cls: Type) -> None:
     if hasattr(component_cls, "__configure__"):
-<<<<<<< HEAD
-=======
         if not callable(component_cls.__configure__):
             raise TypeError(
                 "The `__configure__` attribute of a @component class must be a "
@@ -305,22 +303,17 @@
                 continue
             raise TypeError(error_message)
 
->>>>>>> 268a1171
         fn = component_cls.__configure__
 
         @functools.wraps(fn)
         def wrapped_configure(instance, *args, **kwargs):
             fn(instance, *args, **kwargs)
-<<<<<<< HEAD
-            assert instance.__component_configured__  # TODO: pretty error message
-=======
             if not instance.__component_configured__:
                 raise ValueError(
                     f"`{instance.__component_name__}` remains unconfigured after "
                     "calling __configure__! Make sure to call "
                     "`configure(self, conf, **kwargs)` at the end of this function."
                 )
->>>>>>> 268a1171
 
         component_cls.__configure__ = wrapped_configure
 
@@ -736,13 +729,7 @@
                 if a.startswith(f"{field.name}.")
             }
             sub_component_instance.__configure__(
-<<<<<<< HEAD
                 field_name_scoped_conf, name=full_name, interactive=interactive,
-=======
-                field_name_scoped_conf,
-                name=full_name,
-                interactive=interactive,
->>>>>>> 268a1171
             )
 
     instance.__component_configured__ = True
