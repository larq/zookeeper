from inspect import getmro, isclass

from prompt_toolkit import print_formatted_text
from typeguard import check_type
from zookeeper.utils import (
    convert_to_snake_case,
    get_concrete_subclasses,
    prompt_for_component,
    promt_for_param_value,
)

try:  # pragma: no cover
    from colorama import Fore

    BLUE, YELLOW, RESET = Fore.BLUE, Fore.YELLOW, Fore.RESET
except ImportError:  # pragma: no cover
    BLUE = YELLOW = RESET = ""

# Indent for nesting in the string representation
INDENT = " " * 4


def defined_on_self_or_ancestor(self, name):
    """
    Test if the annotation `name` exists on `self` or a component ancestor of
    `self` with a defined value. If so, return the instance on which `name` is
    defined. Otherwise, return `None`.
    """

    # Using `hasattr` is not safe, as it is implemented with `getattr` wrapped
    # in a try-catch (Python is terrible), so we need to check `dir(self)`.
    if name in self.__component_annotations__ and name in dir(self):
        return self
    if self.__component_parent__:
        return defined_on_self_or_ancestor(self.__component_parent__, name)
    return None


def str_key_val(key, value, color=True, single_line=False):
    if isinstance(value, Component):
        if single_line:
            value = repr(value)
        else:
            value = f"\n{INDENT}".join(str(value).split("\n"))
    elif callable(value):
        value = "<callable>"
    elif type(value) == str:
        value = f'"{value}"'
    space = "" if single_line else " "
    return (
        f"{BLUE}{key}{RESET}{space}={space}{YELLOW}{value}{RESET}"
        if color
        else f"{key}{space}={space}{value}"
    )


class Component:
    """
    A generic, modular component class designed to be easily configurable.

    Components can have configurable parameters, which can be either generic
    Python objects or nested sub-components. These are declared with class-level
    Python type annotations, in the same way that elements of
    [dataclasses](https://docs.python.org/3/library/dataclasses.html) are
    declared. After instantiation, components are 'configured' with a
    configuration dictionary; this process automatically injects the correct
    parameters into the component and all subcomponents. Component parameters
    can have defaults set, either in the class definition or passed via
    `__init__`, but configuration values passed to `configure` will always take
    precedence over these values.

    If a nested sub-component child declares a parameter with the same name as a
    parameter in one of its ancestors, it will receive the same configured value
    as the parent does. Howevever, configuration is scoped: if the parameter on
    the child, or on a _closer anscestor_, is configured with a different value,
    then that value will override the one from the original parent.

    Configuration can be interactive. In this case, the method will prompt for
    missing parameters via the CLI.

    The following example illustrates the configuration mechanism with scoped
    configuration:

    ```
    class A(Component):
        x: int
        z: float

        def __call__(self):
            return str(self.x) + "_" + str(self.z)

    class B(Component):
        a: A
        y: str = "foo"

        def __call__(self):
            return self.y + " / " + self.a()

    class C(Component):
        b: B
        x: int
        z: float = 3.14

        def __call__(self):
            return str(self.x) + "_" + str(self.z) + " / " + self.b()


    c = C()
    c.configure({
        "x": 5,                     # (1)
        "b.x": 10,                  # (2)
        "b.a.x": 15,                # (3)

        "b.y": "foo",               # (4)

        "b.z": 2.71                 # (5)
    })
    print(c)

    >>  C(
            b = B(
                a = A(
                    x = 15,         # (3) overrides (2) overrides (1)
                    z = 2.71        # Inherits from parent: (5)
                ),
                y = "foo"           # (4) overrides the default
            ),
            x = 5,                  # Only (1) applies
            z = 3.14                # The default is taken
        )
    ```
    """

    # The name of the component.
    __component_name__ = None

    # If this instance is nested in another component, a reference to that
    # parent instance.
    __component_parent__ = None

    # All annotations which apply to the class, including those inherited from
    # superclasses. This is populated in `__init__`.
    __component_annotations__ = {}

    def __init__(self, **kwargs):
        """
        `kwargs` may only contain argument names corresponding to component
        annotations. The passed values will be set on the instance.
        """

        # Populate `self.__component_annotations__` with all annotations set on
        # this class and all superclasses. We have to go through the MRO chain
        # and collect them in reverse order so that they are correctly
        # overriden.
        annotations = {}
        for base_class in reversed(getmro(self.__class__)):
            annotations.update(getattr(base_class, "__annotations__", {}))
        annotations.update(getattr(self, "__annotations__", {}))
        self.__component_annotations__ = annotations

        for k, v in kwargs.items():
            if k in self.__component_annotations__:
                setattr(self, k, v)
            else:
                raise ValueError(
                    f"Argument '{k}' passed to `__init__` does not correspond to "
                    f"any annotation of {self.__class__.__name__}."
                )

    def __init_subclass__(cls: type, *args, **kwargs):
        # Prohibit overriding `__init__` in subclasses.
        if cls.__init__ != Component.__init__:
            raise ValueError(
                f"Overriding `__init__` in component {cls}. `Component.__init__` "
                "must not be overriden, as doing so breaks the built-in "
                "hydration mechanism. It should be unnecessary to override "
                "`__init__`: the default `Component.__init__` implementation "
                "accepts keyword-arguments matching defined class attributes "
                "and sets the corresponding attribute values on the instance."
            )

    def __getattr__(self, name):
        # This is only called if the attribute doesn't exist on the instance
        # (i.e. on `self`, on the class, or on any superclass). When this
<<<<<<< HEAD
        # happens, if `name` is a declared annotation, search on the component
        # parent if possible.
        if name in self.__component_annotations__ and self.__component_parent__:
            return getattr(self.__component_parent__, name)
        raise AttributeError(
            f"Component {self.__component_name__} does not have any attribute {name}."
        )
=======
        # happens, if `name` is a declared annotation which is also declared on
        # some ancestor with a defined value for `name`, return that value.
        if name in self.__component_annotations__:
            ancestor = defined_on_self_or_ancestor(self, name)
            if ancestor is not None:
                return getattr(ancestor, name)
        raise AttributeError
>>>>>>> af5dcc68

    def __setattr__(self, name, value):
        # Type-check annotated values.
        if name in self.__component_annotations__:
            annotation = self.__component_annotations__[name]
            check_type(name, value, annotation)
        super().__setattr__(name, value)

    def __str__(self):
        params = f",\n{INDENT}".join(
            [str_key_val(k, getattr(self, k)) for k in self.__component_annotations__]
        )
        return f"{self.__class__.__name__}(\n{INDENT}{params}\n)"

    def __repr__(self):
        params = ", ".join(
            [
                str_key_val(k, getattr(self, k), color=False, single_line=True)
                for k in self.__component_annotations__
            ]
        )
        return f"{self.__class__.__name__}({params})"

    def configure(self, conf, name=None, parent=None, interactive=False):
        """
        Configure the component instance with parameters from the `conf` dict.

        Configuration passed through `conf` takes precedence over and will
        overwrite any values already set on the instance - either class defaults
        or those passed via `__init__`.
        """

        self.__component_name__ = name or self.__class__.__name__
        self.__component_parent__ = parent

        # Divide the annotations into those which are and those which are not
        # nested components. We will process the non-component parameters first,
        # because nested components may depend on parameter (non-component)
        # values set in the parent.
        non_component_annotations = []
        component_annotations = []

        for k, v in self.__component_annotations__.items():
            # We have to be careful because `v` can be a `typing.Type` subclass
            # e.g. `typing.List[float]`.
            #
            # In Python 3.7+, this will cause `issubclass(v, Component)` to
            # throw, but `isclass(v)` will be `False`.
            #
            # In Python 3.6, `isclass(v)` will be `True`, but fortunately
            #  `issubclass(v, Component)` won't throw.
            if isclass(v) and issubclass(v, Component):
                component_annotations.append((k, v))
            else:
                non_component_annotations.append((k, v))

        # Process non-component annotations
        for k, v in non_component_annotations:
            param_name = f"{self.__component_name__}.{k}"
            param_type_name = v.__name__ if isclass(v) else v

            # The value from the `conf` dict takes priority.
            if k in conf:
                param_value = conf[k]
                setattr(self, k, param_value)

            # If there's no config value but a value is already set on the
            # instance (or a parent), no action needs to be taken.
            elif defined_on_self_or_ancestor(self, k) is not None:
                pass

            # If we are running interactively, prompt for the missing value. Add
            # it to the configuration so that it gets passed to any children.
            elif interactive:
                param_value = promt_for_param_value(param_name, v)
                setattr(self, k, param_value)
                conf[k] = param_value

            # If we're not running interactively and there's no value anywhere,
            # raise an error.
            else:
                raise ValueError(
                    "No configuration value found for annotated parameter "
                    f"'{param_name}' of type '{param_type_name}'."
                )

        # Process nested component annotations
        for k, v in component_annotations:
            param_name = f"{self.__component_name__}.{k}"
            param_type_name = v.__qualname__
            concrete_subclasses = get_concrete_subclasses(v)

            # The value from the `conf` dict takes priority.
            if k in conf:
                instance = conf[k]
                # The value might have been parsed from command-line arguments,
                # in which case we expect a string naming the class.
                if isinstance(instance, str):
                    for component_cls in concrete_subclasses:
                        if (
                            instance == component_cls.__name__
                            or instance == component_cls.__qualname__
                            or instance == convert_to_snake_case(component_cls.__name__)
                        ):
                            instance = component_cls()
                            conf[k] = instance
                            break
                setattr(self, k, instance)

            # If there's no config value but a value is already set on the
            # instance (or a parent), no action needs to be taken.
            elif defined_on_self_or_ancestor(self, k) is not None:
                pass

            # If there is no concrete subclass of `v`, raise an error.
            elif len(concrete_subclasses) == 0:
                raise ValueError(
                    "There is no defined, non-abstract class that can be instantiated "
                    f"to satisfy the annotated parameter '{param_name}' of type "
                    f"'{param_type_name}'."
                )

            # If there is only one concrete subclass of `v`, instantiate an
            # instance of that class.
            elif len(concrete_subclasses) == 1:
                component_cls = list(concrete_subclasses)[0]
                print_formatted_text(
                    f"'{component_cls.__qualname__}' is the only concrete component "
                    "class that satisfies the type of the annotated parameter "
                    f"'{param_name}'. Using an instance of this class by default."
                )
                # This is safe because we ban overriding `__init__`.
                instance = component_cls()
                setattr(self, k, instance)

            # If we are running interactively and there is more than one
            # concrete subclass of `v`, prompt for the concrete subclass to
            # instantiate. Add the instance to the configuation so that is can
            # get passed to any children.
            elif interactive:
                component_cls = prompt_for_component(param_name, v)
                # The is safe because we ban overriding `__init__`.
                instance = component_cls()
                setattr(self, k, instance)

            # If we're not running interactively and there is more than one
            # concrete subclass of `v`, raise an error.
            else:
                raise ValueError(
                    f"Annotated parameter '{param_name}' of type '{param_type_name}' "
                    f"has no configured value. Please configure '{param_name}' with one "
                    f"of the following concrete subclasses of '{param_type_name}':\n    "
                    + "\n    ".join(list(c.__qualname__ for c in concrete_subclasses))
                )

            # Configure the sub-component. The configuration we use consists of
            # all non-scoped keys and any keys scoped to `k`, where the keys
            # scoped to `k` override the non-scoped keys.
            non_scoped_conf = {a: b for a, b in conf.items() if "." not in a}
            k_scoped_conf = {
                a[len(f"{k}.") :]: b for a, b in conf.items() if a.startswith(f"{k}.")
            }
            nested_conf = {**non_scoped_conf, **k_scoped_conf}
            getattr(self, k).configure(
                nested_conf, name=param_name, parent=self, interactive=interactive
            )

        # Validate all parameters.
        self.validate_configuration()

    def validate_configuration(self):
        """
        Called automatically at the end of `configure`. Subclasses should
        override this method to provide fine-grained parameter validation.
        Invalid configuration should be flagged by raising an error with a
        descriptive error message.
        """

        # Checking for missing values is done in `configure`. Type-checking is
        # done in `__setattr__`.
        pass<|MERGE_RESOLUTION|>--- conflicted
+++ resolved
@@ -182,23 +182,15 @@
     def __getattr__(self, name):
         # This is only called if the attribute doesn't exist on the instance
         # (i.e. on `self`, on the class, or on any superclass). When this
-<<<<<<< HEAD
-        # happens, if `name` is a declared annotation, search on the component
-        # parent if possible.
-        if name in self.__component_annotations__ and self.__component_parent__:
-            return getattr(self.__component_parent__, name)
-        raise AttributeError(
-            f"Component {self.__component_name__} does not have any attribute {name}."
-        )
-=======
         # happens, if `name` is a declared annotation which is also declared on
         # some ancestor with a defined value for `name`, return that value.
         if name in self.__component_annotations__:
             ancestor = defined_on_self_or_ancestor(self, name)
             if ancestor is not None:
                 return getattr(ancestor, name)
-        raise AttributeError
->>>>>>> af5dcc68
+        raise AttributeError(
+            f"Component {self.__component_name__} does not have any attribute {name}."
+        )
 
     def __setattr__(self, name, value):
         # Type-check annotated values.
